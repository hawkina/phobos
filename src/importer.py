--- conflicted
+++ resolved
@@ -972,13 +972,8 @@
 
         
     def _debug_output(self):
-<<<<<<< HEAD
-        """
-        Write the robot dictionary to a yaml file in the source file's directory
-=======
         """Writes the robot dictionary to a yaml file in the source file's directory
 
->>>>>>> 04be9dca
         """
         with open(self.filepath + '_ref_debug.yml', 'w') as outputfile:
             outputfile.write(yaml.dump(self.robot)) #last parameter prevents inline formatting for lists and dictionaries
@@ -1045,17 +1040,12 @@
         self.zipped = zipped
 
     def parseModel(self):
-<<<<<<< HEAD
         """
         Parse a MARS scene from a '.scene' file.
 
         Zipped '.scn' files will be handled accordingly.
 
         :return: Nothing.
-=======
-        """This function parses mars scene and creates a blender representation from it.
-
->>>>>>> 04be9dca
         """
         print("\nParsing MARS scene from", self.filepath)
 
@@ -1114,7 +1104,6 @@
         #print(self.joint_index_dict)
 
     def _find_name(self, struct, prefix='', emerg='link'):
-<<<<<<< HEAD
         """
         Find the name of an XML structure. If neither an attribute nor a tag named 'name'
         is present, construct a new name using the 'emerg' parameter and the structure's
@@ -1128,17 +1117,6 @@
         :param emerg: A string used to construct a name if none is found.
         :type emerg: str.
         :return: A name for the XML structure.
-=======
-        """This function extracts a name out of a given struct and returns it. It can be prefixed.
-
-        :param struct: The struct to extract the name from.
-        :param prefix: The prefix to modify the name with.
-        :type prefix: str
-        :param emerg: The optional name if none is found.
-        :type emerg: str
-        :return: str - the found (and modified) name.
-
->>>>>>> 04be9dca
         """
         name = struct.get('name')
         if name is None:
@@ -1156,7 +1134,6 @@
         return self._get_unique_name(prefix + name)
 
     def _get_links(self, nodes, joints):
-<<<<<<< HEAD
         """
         Collect the indices of all nodes that are links inside
         'self.link_indices'.
@@ -1166,15 +1143,6 @@
         :param joints: The 'joints' element of the currently parsed scene.
         :type joints: xml.etree.ElementTree.Element
         :return: Nothing.
-=======
-        """Collects the indices of all nodes that are links inside 'self.link_indices'.
-
-        :param nodes:
-        :type nodes: list
-        :param joints:
-        :type joints: list
-
->>>>>>> 04be9dca
         """
         if joints is not None:
             for joint in joints:
@@ -1185,17 +1153,12 @@
                 self.link_indices.update([int(node.find('index').text)])
 
     def _create_joints_dict(self):
-<<<<<<< HEAD
         """
         Create a dictionary containing the necessary information for the robot
         dictionary. Use the previously parsed information in 'self.joint_info'
         and 'self.link_index_dict' for this.
 
         :return: The created dictionary.
-=======
-        """PLEASE DOC ASAP
-
->>>>>>> 04be9dca
         """
         joints_dict = {}
         for joint_name in self.joint_info:
@@ -1210,7 +1173,6 @@
         return joints_dict
         
     def _parse_materials(self, materials_tree):
-<<<<<<< HEAD
         """
         Parse the materials from the MARS scene.
 
@@ -1218,10 +1180,6 @@
         parsed scene.
         :type materials_tree: xml.etree.ElementTree.Element.
         :return: A dictionary containing the parsed information.
-=======
-        """Parses the materials from the MARS scene.
-
->>>>>>> 04be9dca
         """
         materials_dict = {}
         for material in materials_tree:
@@ -1263,7 +1221,6 @@
         return materials_dict
     
     def _parse_geometry(self, vis_coll_dict, node, mode):
-<<<<<<< HEAD
         """
         Parse the geometry of a visual or collision object and add it to a the
         respective existing dictionary.
@@ -1277,10 +1234,6 @@
         a visual or a collision dictionary; options are 'visual' and 'collision'.
         :return: True if geometry information has been found in 'node', False
         else.
-=======
-        """Parses the geometry of a visual or collision object.
-
->>>>>>> 04be9dca
         """
         size = None
         if mode == 'visual':
@@ -1323,7 +1276,6 @@
         else:
             vis_coll_dict['geometry'] = geometry_dict
             return True
-<<<<<<< HEAD
 
     #def _parse_visual(self, visuals_dict, node, missing_vis_geo, root_child):
     def _parse_visual(self, visuals_dict, node, missing_vis_geo):
@@ -1340,11 +1292,6 @@
         information.
         :type missing_vis_geo: list.
         :return: Nothing.
-=======
-    
-    def _parse_visual(self, visuals_dict, node, missing_vis_geo, root_child=False):
-        """Parses a visual object.
->>>>>>> 04be9dca
         """
         visual_dict = {}
         name = self._find_name(node, prefix='visual')
@@ -1372,7 +1319,6 @@
         visuals_dict[name] = visual_dict
         
     def _parse_collision(self, collisions_dict, node, missing_coll_geo):
-<<<<<<< HEAD
         """
         Parse information for a collision object from a 'node' element.
         If no information for the collision's geometry can be parsed, indicate this by
@@ -1386,9 +1332,6 @@
         information.
         :type missing_coll_geo: list.
         :return: Nothing.
-=======
-        """Parses a collision object.
->>>>>>> 04be9dca
         """
         collision_dict = {}
         name = self._find_name(node, prefix='collision')
@@ -1416,7 +1359,6 @@
         
     def _parse_inertial(self, link_dict, node):
         """
-<<<<<<< HEAD
         Parse the inertial information of a node and write it into the
         respective link's dictionary.
         
@@ -1426,12 +1368,6 @@
         :param node: The 'node' element the information should be parsed from.
         :type node: xml.etree.ElementTree.Element.
         :return: Nothing.
-=======
-        Parses an inertial.
-        
-        Note: Pose in inertia does not seem to be available.
-
->>>>>>> 04be9dca
         """
         inertial_dict = {}
         
@@ -1458,7 +1394,6 @@
             inertial_dict['name'] = self._find_name(node, prefix='inertial')
             link_dict['inertial'] = inertial_dict
      
-<<<<<<< HEAD
     def _get_unique_name(self, name):
         """
         Create a name that has not been used yet in the currently parsed scene
@@ -1467,10 +1402,6 @@
         :param name: The original name.
         :type name: str.
         :return: A unique version of the original name.
-=======
-    def _get_distinct_name(self, name):
-        """Creates a name that has not been used yet in this model.
->>>>>>> 04be9dca
         """
         if name in self.name_counter_dict:
             name_counter = self.name_counter_dict[name]
@@ -1482,17 +1413,12 @@
         return distinct_name
         
     def _parse_links(self, nodes):
-<<<<<<< HEAD
         """
         Parse information for the links from the currently parsed scene.
 
         :param nodes: The 'nodelist' element of the MARS scene.
         :type nodes: xml.etree.ElementTree.Element.
         :return: A dictionary containing the parsed information.
-=======
-        """Parses the links of the MARS scene.
-
->>>>>>> 04be9dca
         """
         links_dict = {}
         for node in nodes:
@@ -1576,7 +1502,6 @@
         return links_dict
         
     def _add_parent_links(self, links):
-<<<<<<< HEAD
         """
         Replace the 'parent' place holders inside the parsed links with the
         actual parent names.
@@ -1584,13 +1509,6 @@
         :param links: A dictionary containing the parsed link information.
         :type links: dict.
         :return: Nothing.
-=======
-        """Replaces parent indices (not actually parent indices!) with parent names inside the link
-        dictionaries.
-        
-        TODO: There is a better solution, surely.
-
->>>>>>> 04be9dca
         """
         for link_name in links:
             link = links[link_name]
@@ -1603,7 +1521,6 @@
                 link['parent'] = self.link_index_dict[parent_id]
 
     def _parse_additional_visuals_and_collisions(self, model, nodes):
-<<<<<<< HEAD
         """
         Parse nodes that are no links as additional visual and collision
         objects for the already parsed links.
@@ -1613,11 +1530,6 @@
         :param nodes: The 'nodelist' element of the currently parse scene.
         :type nodes: xml.etree.ElementTree.Element.
         :return: Nothing.
-=======
-        """Parses nodes that are no links as additional visual and collision
-        objects for the already parsed links.
-
->>>>>>> 04be9dca
         """
         for link in self.link_groups_link_order:
             for node in self.link_groups_link_order[link]:
@@ -1648,17 +1560,12 @@
                         break
         
     def _parse_joints(self, joints):
-<<<<<<< HEAD
         """
         Parse the joint information from the currently parsed scene.
 
         :param joints: The 'jointlist' element of the currently parsed scene.
         :type joints: xml.etree.ElementTree.Element.
         :return: Nothing.
-=======
-        """Parses the joints of the MARS scene.
-
->>>>>>> 04be9dca
         """
         state_dict = {}
         if joints is None:
